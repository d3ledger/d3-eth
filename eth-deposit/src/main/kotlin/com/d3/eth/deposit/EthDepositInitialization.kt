/*
 * Copyright D3 Ledger, Inc. All Rights Reserved.
 * SPDX-License-Identifier: Apache-2.0
 */

package com.d3.eth.deposit

import com.d3.commons.config.EthereumPasswords
import com.d3.commons.config.RMQConfig
import com.d3.commons.model.IrohaCredential
import com.d3.commons.notary.Notary
import com.d3.commons.notary.NotaryImpl
import com.d3.commons.notary.endpoint.ServerInitializationBundle
import com.d3.commons.sidechain.SideChainEvent
<<<<<<< HEAD
import com.d3.commons.sidechain.iroha.ReliableIrohaChainListener
import com.d3.commons.sidechain.iroha.util.impl.IrohaQueryHelperImpl
import com.d3.commons.util.createPrettyFixThreadPool
=======
import com.d3.commons.sidechain.iroha.consumer.MultiSigIrohaConsumer
import com.d3.commons.sidechain.iroha.util.ModelUtil
>>>>>>> f7b070e4
import com.d3.commons.util.createPrettyScheduledThreadPool
import com.d3.commons.util.createPrettySingleThreadPool
import com.d3.eth.deposit.endpoint.EthAddPeerStrategyImpl
import com.d3.eth.deposit.endpoint.EthRefundStrategyImpl
import com.d3.eth.deposit.endpoint.RefundServerEndpoint
import com.d3.eth.provider.EthRelayProvider
import com.d3.eth.provider.EthTokensProvider
import com.d3.eth.sidechain.EthChainHandler
import com.d3.eth.sidechain.EthChainListener
import com.d3.eth.sidechain.util.BasicAuthenticator
import com.d3.eth.sidechain.util.ENDPOINT_ETHEREUM
import com.github.kittinunf.result.Result
import com.github.kittinunf.result.flatMap
import com.github.kittinunf.result.map
import io.reactivex.Observable
import io.reactivex.schedulers.Schedulers
import iroha.protocol.Primitive
import jp.co.soramitsu.iroha.java.IrohaAPI
import jp.co.soramitsu.iroha.java.Transaction
import mu.KLogging
import okhttp3.OkHttpClient
import org.web3j.crypto.ECKeyPair
import org.web3j.crypto.WalletUtils
import org.web3j.protocol.Web3j
import org.web3j.protocol.core.JsonRpc2_0Web3j
import org.web3j.protocol.http.HttpService
import java.math.BigInteger

/**
 * Class for deposit instantiation
 * @param ethRelayProvider - provides with white list of ethereum wallets
 * @param ethTokensProvider - provides with white list of ethereum ERC20 tokens
 */
class EthDepositInitialization(
    private val notaryCredential: IrohaCredential,
    private val irohaAPI: IrohaAPI,
    private val ethDepositConfig: EthDepositConfig,
    private val passwordsConfig: EthereumPasswords,
    rmqConfig: RMQConfig,
    private val ethRelayProvider: EthRelayProvider,
    private val ethTokensProvider: EthTokensProvider
) {
    private var ecKeyPair: ECKeyPair = WalletUtils.loadCredentials(
        passwordsConfig.credentialsPassword,
        ethDepositConfig.ethereum.credentialsPath
    ).ecKeyPair

    private val queryHelper = IrohaQueryHelperImpl(irohaAPI, notaryCredential)

    private val irohaChainListener = ReliableIrohaChainListener(
        rmqConfig,
        ethDepositConfig.ethIrohaDepositQueue,
        consumerExecutorService = createPrettySingleThreadPool(
            ETH_DEPOSIT_SERVICE_NAME,
            "rmq-consumer"
        )
    )

    private val expansionStrategy = EthereumDepositExpansionStrategy(
        notaryCredential,
        irohaAPI,
        ethDepositConfig
    )

    init {
        logger.info {
            "Init deposit ethAddress=" +
            WalletUtils.loadCredentials(
                passwordsConfig.credentialsPassword,
                ethDepositConfig.ethereum.credentialsPath
            ).address
        }
    }

    /**
     * Init notary
     */
    fun init(): Result<Unit, Exception> {
        logger.info { "Eth deposit initialization" }
        return initEthChain()
            .map { ethEvent -> initNotary(ethEvent) }
            .flatMap { notary -> notary.initIrohaConsumer() }
            .flatMap { irohaChainListener.getBlockObservable() }
            .flatMap { irohaObservable ->
                irohaObservable
                    .observeOn(
                        Schedulers.from(
                            createPrettyFixThreadPool(
                                ETH_DEPOSIT_SERVICE_NAME,
                                "event-handler"
                            )
                        )
                    ).subscribe(
                        { (block, _) ->
                            expansionStrategy.filterAndExpand(block)
                        }, { ex ->
                            logger.error("Withdrawal observable error", ex)
                            System.exit(1)
                        }
                    )
                irohaChainListener.listen()
            }
            .map { initRefund() }
    }

    /**
     * Init Ethereum chain listener
     * @return Observable on Ethereum sidechain events
     */
    private fun initEthChain(): Result<Observable<SideChainEvent.PrimaryBlockChainEvent>, Exception> {
        logger.info { "Init Eth chain" }

        val builder = OkHttpClient().newBuilder()
        builder.authenticator(BasicAuthenticator(passwordsConfig))
        val web3 = Web3j.build(
            HttpService(ethDepositConfig.ethereum.url, builder.build(), false),
            JsonRpc2_0Web3j.DEFAULT_BLOCK_TIME.toLong(),
            createPrettyScheduledThreadPool(ETH_DEPOSIT_SERVICE_NAME, "web3j")
        )

        /** List of all observable wallets */
        val ethHandler = EthChainHandler(web3, ethRelayProvider, ethTokensProvider)
        return EthChainListener(
            web3,
            BigInteger.valueOf(ethDepositConfig.ethereum.confirmationPeriod)
        ).getBlockObservable()
            .map { observable ->
                observable.flatMapIterable { ethHandler.parseBlock(it) }
            }
    }

    /**
     * Init Notary
     */
    private fun initNotary(
        ethEvents: Observable<SideChainEvent.PrimaryBlockChainEvent>
    ): Notary {
        logger.info { "Init ethereum notary" }

        val adjustedTime = ModelUtil.getCurrentTime().divide(BigInteger.valueOf(86400000))
            .multiply(BigInteger.valueOf(86400000)).toLong()
        val consumer = MultiSigIrohaConsumer(notaryCredential, irohaAPI)
        consumer
            .send(
                Transaction.builder(notaryCredential.accountId, adjustedTime)
                    .grantPermission(
                        ethDepositConfig.withdrawalAccountId,
                        Primitive.GrantablePermission.can_transfer_my_assets
                    )
                    .setQuorum(consumer.getConsumerQuorum().get())
                    .sign(notaryCredential.keyPair)
                    .build()
            )

        return NotaryImpl(notaryCredential, irohaAPI, ethEvents)
    }

    /**
     * Init refund notary.endpoint
     */
    private fun initRefund() {
        logger.info { "Init Refund endpoint" }
        val serverBundle =
            ServerInitializationBundle(ethDepositConfig.refund.port, ENDPOINT_ETHEREUM)
        RefundServerEndpoint(
            serverBundle,
            EthRefundStrategyImpl(
                ethDepositConfig,
                irohaAPI,
                notaryCredential,
                ethDepositConfig.ethereum,
                passwordsConfig,
                ethTokensProvider
            ),
            EthAddPeerStrategyImpl(
                queryHelper,
                ecKeyPair,
                ethDepositConfig.expansionTriggerAccount,
                ethDepositConfig.expansionTriggerCreatorAccountId
            )
        )
    }

    /**
     * Logger
     */
    companion object : KLogging()
}<|MERGE_RESOLUTION|>--- conflicted
+++ resolved
@@ -12,14 +12,11 @@
 import com.d3.commons.notary.NotaryImpl
 import com.d3.commons.notary.endpoint.ServerInitializationBundle
 import com.d3.commons.sidechain.SideChainEvent
-<<<<<<< HEAD
 import com.d3.commons.sidechain.iroha.ReliableIrohaChainListener
+import com.d3.commons.sidechain.iroha.consumer.MultiSigIrohaConsumer
+import com.d3.commons.sidechain.iroha.util.ModelUtil
 import com.d3.commons.sidechain.iroha.util.impl.IrohaQueryHelperImpl
 import com.d3.commons.util.createPrettyFixThreadPool
-=======
-import com.d3.commons.sidechain.iroha.consumer.MultiSigIrohaConsumer
-import com.d3.commons.sidechain.iroha.util.ModelUtil
->>>>>>> f7b070e4
 import com.d3.commons.util.createPrettyScheduledThreadPool
 import com.d3.commons.util.createPrettySingleThreadPool
 import com.d3.eth.deposit.endpoint.EthAddPeerStrategyImpl
@@ -87,10 +84,10 @@
     init {
         logger.info {
             "Init deposit ethAddress=" +
-            WalletUtils.loadCredentials(
-                passwordsConfig.credentialsPassword,
-                ethDepositConfig.ethereum.credentialsPath
-            ).address
+                    WalletUtils.loadCredentials(
+                        passwordsConfig.credentialsPassword,
+                        ethDepositConfig.ethereum.credentialsPath
+                    ).address
         }
     }
 
