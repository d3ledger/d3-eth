version: '3.5'

services:
  d3-iroha:
    image: hyperledger/iroha:1.0.0
    container_name: d3-iroha
    depends_on:
      - d3-iroha-postgres
    tty: true
    environment:
      - KEY=keys/node0
    entrypoint:
      - /opt/iroha_data/entrypoint.sh
    volumes:
      - iroha_block_store:/tmp/block_store
      - ./iroha:/opt/iroha_data
    networks:
      - d3-network

  d3-iroha-postgres:
    image: postgres:9.5
    container_name: d3-iroha-postgres
    expose:
      - 5432
    environment:
      - POSTGRES_PASSWORD=mysecretpassword
    volumes:
      - /var/lib/postgresql/data
    networks:
      - d3-network

  d3-rmq:
    image: rabbitmq:3-management
    container_name: d3-rmq
    networks:
      - d3-network

  d3-chain-adapter:
    image: nexus.iroha.tech:19002/d3-deploy/chain-adapter:master
    container_name: d3-chain-adapter
    restart: on-failure
    depends_on:
      - d3-iroha
      - d3-rmq
    volumes:
      - ./:/deploy
    environment:
      - PROFILE
    networks:
      - d3-network

  d3-brvs-mongodb:
    image: mongo:4.0.6
    container_name: d3-brvs-mongodb
    environment:
      - MONGO_DATA_DIR=/data/brvs/db
      - MONGO_LOG_DIR=/data/brvs/logs
    volumes:
      - ./data/brvs/db:/data/brvs/db
      - ./data/brvs/logs:/data/brvs/logs
    ports:
      - 27017:27017
    command: mongod --smallfiles
    networks:
      - d3-network

  data-collector:
    image: nexus.iroha.tech:19002/d3-deploy/data-collector:develop
    container_name: "data-collector"
    restart: on-failure
    ports:
      - 8087:8080
    depends_on:
      - dc-postgres
      - d3-rmq
    environment:
      POSTGRES_HOST: dc-postgres
      POSTGRES_DATABASE: postgres
      SPRING_RABBITMQ_HOST: d3-rmq
      IROHA_HOST: d3-iroha
      IROHA_PORT: 50051
      SPRING_DATASOURCE_USERNAME: test
      SPRING_DATASOURCE_PASSWORD: test
    networks:
      - d3-network

<<<<<<< HEAD
=======
  dc-postgres:
    image: postgres
    container_name: "dc-postgres"
    environment:
      POSTGRES_PASSWORD: test
      POSTGRES_USER: test
    networks:
      - d3-network

>>>>>>> 4d12c445
  d3-brvs:
    image: nexus.iroha.tech:19002/brvs-deploy/brvs-core:develop
    container_name: d3-brvs
    ports:
      - 8080:8080
    depends_on:
      - d3-brvs-mongodb
      - d3-rmq
    environment:
      CREDENTIAL_PUBKEY: b9679bbf526a1c936cd1144b56a370d376fa8246b248cd72f952b45a2f20bdad
      CREDENTIAL_PRIVKEY: 56a3c52cd039d9b73a1720052600a20962350b1ea169b4783cefbf87ed99406a
      BILLING_URL: http://data-collector:8080/cache/get/billing
      BILLING_ASSET_PRECISION_URL: http://data-collector:8080/iroha/asset/precision/
    volumes:
      - ../configs/brvs/keys:/opt/brvs/config/keys/
    networks:
      - d3-network
    restart: always

volumes:
  iroha_block_store:

networks:
  d3-network:<|MERGE_RESOLUTION|>--- conflicted
+++ resolved
@@ -84,8 +84,6 @@
     networks:
       - d3-network
 
-<<<<<<< HEAD
-=======
   dc-postgres:
     image: postgres
     container_name: "dc-postgres"
@@ -95,7 +93,6 @@
     networks:
       - d3-network
 
->>>>>>> 4d12c445
   d3-brvs:
     image: nexus.iroha.tech:19002/brvs-deploy/brvs-core:develop
     container_name: d3-brvs
