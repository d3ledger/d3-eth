--- conflicted
+++ resolved
@@ -26,15 +26,10 @@
  */
 class EthChainHandler(
     val web3: Web3j,
-<<<<<<< HEAD
+    val masterAddres: String,
     val ethRelayProvider: EthAddressProvider,
-    val ethTokensProvider: EthTokensProvider
-=======
-    val masterAddres: String,
-    val ethRelayProvider: EthRelayProvider,
     val ethTokensProvider: EthTokensProvider,
     deployHelper: DeployHelper
->>>>>>> 69f0c93a
 ) :
     ChainHandler<EthBlock> {
 
