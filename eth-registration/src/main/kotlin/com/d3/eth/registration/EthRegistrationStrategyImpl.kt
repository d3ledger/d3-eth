/*
 * Copyright D3 Ledger, Inc. All Rights Reserved.
 * SPDX-License-Identifier: Apache-2.0
 */

package com.d3.eth.registration

import com.d3.commons.model.D3ErrorException
import com.d3.commons.registration.RegistrationStrategy
import com.d3.commons.registration.SideChainRegistrator
import com.d3.commons.sidechain.iroha.consumer.IrohaConsumer
import com.d3.eth.provider.ETH_WALLET
import com.d3.eth.provider.EthFreeClientAddressProvider
import com.d3.eth.provider.EthAddressProvider
import com.github.kittinunf.result.Result
import com.github.kittinunf.result.flatMap
import mu.KLogging

/**
 * Effective implementation of [RegistrationStrategy]
 */
class EthRegistrationStrategyImpl(
    private val ethFreeRelayProvider: EthFreeClientAddressProvider,
    private val ethRelayProvider: EthAddressProvider,
    private val irohaConsumer: IrohaConsumer,
    private val notaryIrohaAccount: String
) : RegistrationStrategy {

    init {
        logger.info { "Init EthRegistrationStrategyImpl with irohaCreator=${irohaConsumer.creator}, notaryIrohaAccount=$notaryIrohaAccount" }
    }

    private val ethereumAccountRegistrator =
        SideChainRegistrator(
            irohaConsumer,
            notaryIrohaAccount,
            ETH_WALLET
        )

    /**
     * Register new notary client
     * @param accountName - client name
     * @param domainId - client domain
     * @param publicKey - client public key
     * @return ethereum wallet has been registered
     */
    @Synchronized
    override fun register(
        accountName: String,
        domainId: String,
        publicKey: String
    ): Result<String, Exception> {
        // check that client hasn't been registered yet
        return ethRelayProvider.getRelayByAccountId("$accountName@$domainId")
            .flatMap { assignedRelays ->
                if (assignedRelays.isPresent)
<<<<<<< HEAD
                    throw IllegalArgumentException("Client $accountName@$domainId has already been registered with relay: ${assignedRelays.get()}")
                ethFreeRelayProvider.getAddress()
=======
                    throw D3ErrorException.warning(
                        failedOperation = REGISTRATION_OPERATION,
                        description = "Client $accountName@$domainId has already been registered with relay: ${assignedRelays.get()}"
                    )
                ethFreeRelayProvider.getRelay()
>>>>>>> 0395a96f
            }.flatMap { freeEthWallet ->
                // register with relay in Iroha
                ethereumAccountRegistrator.register(
                    freeEthWallet,
                    "$accountName@$domainId"
                ) { "$accountName@$domainId" }
            }
    }

    /**
     * Return number of free relays.
     */
    override fun getFreeAddressNumber(): Result<Int, Exception> {
        return ethFreeRelayProvider.getAddressCount()
    }

    /**
     * Logger
     */
    companion object : KLogging()
}<|MERGE_RESOLUTION|>--- conflicted
+++ resolved
@@ -54,16 +54,11 @@
         return ethRelayProvider.getRelayByAccountId("$accountName@$domainId")
             .flatMap { assignedRelays ->
                 if (assignedRelays.isPresent)
-<<<<<<< HEAD
-                    throw IllegalArgumentException("Client $accountName@$domainId has already been registered with relay: ${assignedRelays.get()}")
-                ethFreeRelayProvider.getAddress()
-=======
                     throw D3ErrorException.warning(
                         failedOperation = REGISTRATION_OPERATION,
                         description = "Client $accountName@$domainId has already been registered with relay: ${assignedRelays.get()}"
                     )
-                ethFreeRelayProvider.getRelay()
->>>>>>> 0395a96f
+                ethFreeRelayProvider.getAddress()
             }.flatMap { freeEthWallet ->
                 // register with relay in Iroha
                 ethereumAccountRegistrator.register(
